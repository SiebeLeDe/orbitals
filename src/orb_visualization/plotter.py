--- conflicted
+++ resolved
@@ -1,126 +1,118 @@
-import pathlib as pl
-import subprocess
-from typing import Optional
-
-from attrs import asdict, define
-
-
-@define
-class PlotSettings:
-    """General plot settings used for amsreport"""
-
-    bgcolor: str = "#ffffff"
-    scmgeometry: str = "600x600"
-    zoom: float = 1.5
-    antialias: bool = True
-    viewplane: str = "{0 0 1}"
-
-
-@define
-class AMSViewPlotSettings(PlotSettings):
-    """Plot settings for amsview. Inherits from PlotSettings"""
-
-    wireframe: bool = False
-    transparent: bool = True
-    viewplane: str = "0 0 1"
-<<<<<<< HEAD
-    # colorfield: str = "100 299 321"  # No idea what this value should be
-    # printrange: bool = False
-    # camera: int = -1.0  # Camera load-outs from AMS
-    # val: float = 0.03  # isovalue
-    # ciso: bool = False
-=======
-    colorfield: str = "100 299 321"  # No idea what this value should be
-    printrange: bool = True
-    camera: int = -1  # Camera load-outs from AMS
-    val: float = 0.03  # isovalue
-    ciso: bool = False
->>>>>>> d036ed8e
-
-
-def plot_orbital_with_amsview(
-    input_file: str | pl.Path,
-    orb_specifier: str,
-    plot_settings: Optional[AMSViewPlotSettings] = AMSViewPlotSettings(),
-    save_file: Optional[str | pl.Path] = None,
-) -> None:
-    """
-    Runs the amsview command on the rkf files
-
-    Args:
-        input_file: Path to the input file that contains volume data such as .t21, .t41, .rkf, .vtk and .runkf files
-        orb_specifier: The orbital specifier with the format [type]_[irrep]_[index] such as SCF_A_6 or SFO_E1:1_1
-        plot_settings: Instance of PlotSettings with the following attributes:
-            - bgcolor: The background color in hexadecimals (start with # and then 6 digits)
-            - scmgeometry: The size of the image (WxH in pixels, e.g. "1920x1080")
-            - zoom: The zoom level (float)
-            - antialias: Whether to use antialiasing (bool)
-            - viewplane: The viewplane normal to the specified x,y,z direction (three numbers for x,y,z e.g. "1 0 1")
-            - wireframe: Whether to use wireframe (bool)
-            - transparent: Whether to use transparency (bool)
-            - colorfield: The colorfield (three numbers for r,g,b e.g. "100 299 321")
-            - printrange: Whether to print the colour range (bool)
-            - camera: The camera load-outs from AMS (int)
-
-    Check for all options by running amsview -h
-
-    Example command: amsview result.t41 -var SCF_A_8 -save "my_pic.png" -bgcolor "#FFFFFF" -transparent -antialias -scmgeometry "2160x1440" -wireframe
-    """
-    command = ["amsview", str(input_file), "-var", orb_specifier]
-
-    if save_file is not None:
-        command.append("-save")
-        command.append(str(save_file))
-
-    dict_settings = asdict(plot_settings)
-    for key, value in dict_settings.items():
-        if key.lower() in ["wireframe", "transparent", "antialias", "printrange", "ciso"]:
-            if value:
-                command.append(f"-{key}")
-            continue
-
-        if key.lower() == "camera" and not value > 0:
-            continue
-
-        command.append(f"-{key}")
-        command.append(str(value))
-
-    # print(" ".join(command))
-    subprocess.run(command)
-
-
-def plot_orbital_with_amsreport(
-    out_dir: str,
-    rkf_file_path: str,
-    orb_specifier: str,
-    plot_settings: Optional[PlotSettings] = PlotSettings(),
-) -> None:
-    """
-    Runs the amsreport command on the rkf files
-
-    Args:
-        out_dir: The path to the output directory
-        rkf_file_path: The path to the rkf file
-        orb_specifier: The orbital specifier
-        plot_settings: Instance of PlotSettings with the following attributes:
-            - bgcolor: The background color in hexadecimals (start with # and then 6 digits)
-            - scmgeometry: The size of the image (WxH in pixels, e.g. "1920x1080")
-            - zoom: The zoom level (float)
-            - antialias: Whether to use antialiasing (bool)
-            - viewplane: The viewplane normal to the specified x,y,z direction (three numbers for x,y,z e.g. "{1 0 1}")
-    """
-
-    command = ["amsreport", "-i", rkf_file_path, "-o", out_dir, orb_specifier]
-
-    dict_settings = asdict(plot_settings)
-    for key, value in dict_settings.items():
-        if key == "antialias":
-            if value:
-                command.append("-v")
-                command.append("-antialias")
-            continue
-
-        command.append("-v")
-        command.append(f"-{key} {value}")
-
-    subprocess.run(command)
+import pathlib as pl
+import subprocess
+from typing import Optional
+
+from attrs import asdict, define
+
+
+@define
+class PlotSettings:
+    """General plot settings used for amsreport"""
+
+    bgcolor: str = "#ffffff"
+    scmgeometry: str = "600x600"
+    zoom: float = 1.5
+    antialias: bool = True
+    viewplane: str = "{0 0 1}"
+
+
+@define
+class AMSViewPlotSettings(PlotSettings):
+    """Plot settings for amsview. Inherits from PlotSettings"""
+
+    wireframe: bool = False
+    transparent: bool = True
+    viewplane: str = "0 0 1"
+    colorfield: str = "100 299 321"  # No idea what this value should be
+    printrange: bool = True
+    camera: int = -1  # Camera load-outs from AMS
+    val: float = 0.03  # isovalue
+    ciso: bool = False
+
+
+def plot_orbital_with_amsview(
+    input_file: str | pl.Path,
+    orb_specifier: str,
+    plot_settings: Optional[AMSViewPlotSettings] = AMSViewPlotSettings(),
+    save_file: Optional[str | pl.Path] = None,
+) -> None:
+    """
+    Runs the amsview command on the rkf files
+
+    Args:
+        input_file: Path to the input file that contains volume data such as .t21, .t41, .rkf, .vtk and .runkf files
+        orb_specifier: The orbital specifier with the format [type]_[irrep]_[index] such as SCF_A_6 or SFO_E1:1_1
+        plot_settings: Instance of PlotSettings with the following attributes:
+            - bgcolor: The background color in hexadecimals (start with # and then 6 digits)
+            - scmgeometry: The size of the image (WxH in pixels, e.g. "1920x1080")
+            - zoom: The zoom level (float)
+            - antialias: Whether to use antialiasing (bool)
+            - viewplane: The viewplane normal to the specified x,y,z direction (three numbers for x,y,z e.g. "1 0 1")
+            - wireframe: Whether to use wireframe (bool)
+            - transparent: Whether to use transparency (bool)
+            - colorfield: The colorfield (three numbers for r,g,b e.g. "100 299 321")
+            - printrange: Whether to print the colour range (bool)
+            - camera: The camera load-outs from AMS (int)
+
+    Check for all options by running amsview -h
+
+    Example command: amsview result.t41 -var SCF_A_8 -save "my_pic.png" -bgcolor "#FFFFFF" -transparent -antialias -scmgeometry "2160x1440" -wireframe
+    """
+    command = ["amsview", str(input_file), "-var", orb_specifier]
+
+    if save_file is not None:
+        command.append("-save")
+        command.append(str(save_file))
+
+    dict_settings = asdict(plot_settings)
+    for key, value in dict_settings.items():
+        if key.lower() in ["wireframe", "transparent", "antialias", "printrange", "ciso"]:
+            if value:
+                command.append(f"-{key}")
+            continue
+
+        if key.lower() == "camera" and not value > 0:
+            continue
+
+        command.append(f"-{key}")
+        command.append(str(value))
+
+    # print(" ".join(command))
+    subprocess.run(command)
+
+
+def plot_orbital_with_amsreport(
+    out_dir: str,
+    rkf_file_path: str,
+    orb_specifier: str,
+    plot_settings: Optional[PlotSettings] = PlotSettings(),
+) -> None:
+    """
+    Runs the amsreport command on the rkf files
+
+    Args:
+        out_dir: The path to the output directory
+        rkf_file_path: The path to the rkf file
+        orb_specifier: The orbital specifier
+        plot_settings: Instance of PlotSettings with the following attributes:
+            - bgcolor: The background color in hexadecimals (start with # and then 6 digits)
+            - scmgeometry: The size of the image (WxH in pixels, e.g. "1920x1080")
+            - zoom: The zoom level (float)
+            - antialias: Whether to use antialiasing (bool)
+            - viewplane: The viewplane normal to the specified x,y,z direction (three numbers for x,y,z e.g. "{1 0 1}")
+    """
+
+    command = ["amsreport", "-i", rkf_file_path, "-o", out_dir, orb_specifier]
+
+    dict_settings = asdict(plot_settings)
+    for key, value in dict_settings.items():
+        if key == "antialias":
+            if value:
+                command.append("-v")
+                command.append("-antialias")
+            continue
+
+        command.append("-v")
+        command.append(f"-{key} {value}")
+
+    subprocess.run(command)